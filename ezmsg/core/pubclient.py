--- conflicted
+++ resolved
@@ -316,12 +316,8 @@
     sock = socket.socket(socket.AF_INET, socket.SOCK_STREAM)
 
     if host is None:
-<<<<<<< HEAD
-        host = '0.0.0.0'
+        host = "0.0.0.0"
         # host = '127.0.0.1'
-=======
-        host = "127.0.0.1"
->>>>>>> 67556a6b
 
     if port is not None:
         sock.bind((host, port))
