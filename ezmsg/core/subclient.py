--- conflicted
+++ resolved
@@ -137,14 +137,10 @@
         finally:
             await close_stream_writer(writer)
 
-<<<<<<< HEAD
-    async def _handle_publisher(self, id: UUID, address: Address, connected: asyncio.Event) -> None:
-=======
     async def _handle_publisher(
         self, id: UUID, address: Address, connected: asyncio.Event
     ) -> None:
 
->>>>>>> 67556a6b
         reader, writer = await asyncio.open_connection(*address)
         writer.write(encode_str(str(self.id)))
         writer.write(uint64_to_bytes(self.pid))
