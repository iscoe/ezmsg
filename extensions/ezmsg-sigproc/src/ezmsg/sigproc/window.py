from dataclasses import replace
import traceback
from typing import AsyncGenerator, Optional, Tuple, List, Generator

import ezmsg.core as ez
import numpy as np
import numpy.typing as npt

from ezmsg.util.messages.axisarray import AxisArray, slice_along_axis, sliding_win_oneaxis
from ezmsg.util.generator import consumer


@consumer
def windowing(
    axis: Optional[str] = None,
    newaxis: str = "win",
    window_dur: Optional[float] = None,
    window_shift: Optional[float] = None,
    zero_pad_until: str = "input"
) -> Generator[AxisArray, AxisArray, None]:
    """
<<<<<<< HEAD
    Window function that generates windows of data from an input `AxisArray`.
    :param axis: The axis along which to segment windows.
        If None, defaults to the first dimension of the first seen AxisArray.
    :param newaxis: New axis on which windows are delimited, immediately
        preceding the target windowed axis. The data length along newaxis may be 0 if
        this most recent push did not provide enough data for a new window.
        If window_shift is None then the newaxis length will always be 1.
    :param window_dur: The duration of the window in seconds.
        If None, the function acts as a passthrough and all other parameters are ignored.
    :param window_shift: The shift of the window in seconds.
        If None (default), windowing operates in "1:1 mode", where each input yields exactly one most-recent window.
    :param zero_pad_until: Determines how the function initializes the buffer.
        Can be one of "input" (default), "full", "shift", or "none". If `window_shift` is None then this field is
        ignored and "input" is always used.
        "input" (default) initializes the buffer with the input then prepends with zeros to the window size.
            The first input will always yield at least one output.
        "shift" fills the buffer until `window_shift`.
            No outputs will be yielded until at least `window_shift` data has been seen.
        "none" does not pad the buffer. No outputs will be yielded until at least `window_dur` data has been seen.
    :return:
=======
    Construct a generator that yields windows of data from an input :obj:`AxisArray`.

    Args:
        axis: The axis along which to segment windows.
            If None, defaults to the first dimension of the first seen AxisArray.
        newaxis: Optional new axis for the output. If None, no new axes will be added.
            If a string, windows will be stacked in a new axis with key `newaxis`, immediately preceding the windowed axis.
        window_dur: The duration of the window in seconds.
            If None, the function acts as a passthrough and all other parameters are ignored.
        window_shift: The shift of the window in seconds.
            If None (default), windowing operates in "1:1 mode", where each input yields exactly one most-recent window.
        zero_pad_until: Determines how the function initializes the buffer.
            Can be one of "input" (default), "full", "shift", or "none". If `window_shift` is None then this field is
            ignored and "input" is always used.

            - "input" (default) initializes the buffer with the input then prepends with zeros to the window size.
              The first input will always yield at least one output.
            - "shift" fills the buffer until `window_shift`.
              No outputs will be yielded until at least `window_shift` data has been seen.
            - "none" does not pad the buffer. No outputs will be yielded until at least `window_dur` data has been seen.

    Returns:
>>>>>>> 3936f670
        A (primed) generator that accepts .send(an AxisArray object) and yields a list of windowed
        AxisArray objects. The list will always be length-1 if `newaxis` is not None or `window_shift` is None.
    """
    if newaxis is None:
        ez.logger.warning("`newaxis` must not be None. Setting to 'win'.")
        newaxis = "win"
    if window_shift is None and zero_pad_until != "input":
        ez.logger.warning("`zero_pad_until` must be 'input' if `window_shift` is None. "
                          f"Ignoring received argument value: {zero_pad_until}")
        zero_pad_until = "input"
    elif window_shift is not None and zero_pad_until == "input":
        ez.logger.warning("windowing is non-deterministic with `zero_pad_until='input'` as it depends on the size "
                          "of the first input. We recommend using 'shift' when `window_shift` is float-valued.")
    axis_arr_in = AxisArray(np.array([]), dims=[""])
    axis_arr_out = AxisArray(np.array([]), dims=[""])

    # State variables
    prev_samp_shape: Optional[Tuple[int, ...]] = None
    prev_fs: Optional[float] = None
    buffer: Optional[npt.NDArray] = None
    window_samples: Optional[int] = None
    window_shift_samples: Optional[int] = None
    shift_deficit: int = 0  # Number of incoming samples to ignore. Only relevant when shift > window.
    b_1to1 = window_shift is None
    newaxis_warned: bool = b_1to1
    out_template: Optional[AxisArray] = None  # Template for building return values.

    while True:
        axis_arr_in = yield axis_arr_out

        if window_dur is None:
            axis_arr_out = axis_arr_in
            continue

        if axis is None:
            axis = axis_arr_in.dims[0]
        axis_idx = axis_arr_in.get_axis_idx(axis)
        axis_info = axis_arr_in.get_axis(axis)
        fs = 1.0 / axis_info.gain

        if not newaxis_warned and newaxis in axis_arr_in.dims:
            ez.logger.warning(f"newaxis {newaxis} present in input dims. Using {newaxis}_win instead")
            newaxis_warned = True
            newaxis = f"{newaxis}_win"

        samp_shape = axis_arr_in.data.shape[:axis_idx] + axis_arr_in.data.shape[axis_idx + 1:]

        # If buffer unset or input stats changed, create a new buffer
        if buffer is None or samp_shape != prev_samp_shape or fs != prev_fs:
            window_samples = int(window_dur * fs)
            if not b_1to1:
                window_shift_samples = int(window_shift * fs)
            if zero_pad_until == "none":
                req_samples = window_samples
            elif zero_pad_until == "shift" and not b_1to1:
                req_samples = window_shift_samples
            else:  # i.e. zero_pad_until == "input"
                req_samples = axis_arr_in.data.shape[axis_idx]
            n_zero = max(0, window_samples - req_samples)
            buffer_shape = axis_arr_in.data.shape[:axis_idx] + (n_zero,) + axis_arr_in.data.shape[axis_idx + 1:]
            buffer = np.zeros(buffer_shape)
            prev_samp_shape = samp_shape
            prev_fs = fs

        # Add new data to buffer.
        # Currently, we concatenate the new time samples and clip the output.
        # np.roll is not preferred as it returns a copy, and there's no way to construct a
        # rolling view of the data. In current numpy implementations, np.concatenate
        # is generally faster than np.roll and slicing anyway, but this could still
        # be a performance bottleneck for large memory arrays.
        # A circular buffer might be faster.
        buffer = np.concatenate((buffer, axis_arr_in.data), axis=axis_idx)

        # Create a vector of buffer timestamps to track axis `offset` in output(s)
        buffer_offset = np.arange(buffer.shape[axis_idx]).astype(float)
        # Adjust so first _new_ sample at index 0
        buffer_offset -= buffer_offset[-axis_arr_in.data.shape[axis_idx]]
        # Convert form indices to 'units' (probably seconds).
        buffer_offset *= axis_info.gain
        buffer_offset += axis_info.offset

        if not b_1to1 and shift_deficit > 0:
            n_skip = min(buffer.shape[axis_idx], shift_deficit)
            if n_skip > 0:
                buffer = slice_along_axis(buffer, np.s_[n_skip:], axis_idx)
                buffer_offset = buffer_offset[n_skip:]
                shift_deficit -= n_skip

        # Prepare reusable parts of output
        if out_template is None:
            template_data_shape = (axis_arr_in.data.shape[:axis_idx]
                                   + (0, window_samples)
                                   + axis_arr_in.data.shape[axis_idx + 1:])
            out_dims = axis_arr_in.dims[:axis_idx] + [newaxis] + axis_arr_in.dims[axis_idx:]
            out_axes = {
                **axis_arr_in.axes,
                axis: replace(axis_info, offset=0.0),  # Sliced axis is relative to newaxis offset
                newaxis: AxisArray.Axis(
                    unit=axis_info.unit,
                    gain=0.0 if b_1to1 else axis_info.gain * window_shift_samples,
                    offset=0.0  # offset modified below
                )
            }
            out_template = replace(
                axis_arr_in,
                data=np.zeros(template_data_shape, dtype=axis_arr_in.data.dtype),
                dims=out_dims,
                axes=out_axes
            )

        # Generate outputs.
        if b_1to1:
            # one-to-one mode -- Each send yields exactly one window containing only the most recent samples.
            buffer = slice_along_axis(buffer, np.s_[-window_samples:], axis_idx)
            axis_arr_out = replace(
                    out_template,
                    data=np.expand_dims(buffer, axis=axis_idx),
                    axes={
                        **out_axes,
                        newaxis: replace(
                            out_axes[newaxis],
                            offset=buffer_offset[-window_samples]
                        )
                    }
            )
        elif buffer.shape[axis_idx] >= window_samples:
            # Deterministic window shifts.
            win_view = sliding_win_oneaxis(buffer, window_samples, axis_idx)
            win_view = slice_along_axis(win_view, np.s_[::window_shift_samples], axis_idx)
            offset_view = sliding_win_oneaxis(buffer_offset, window_samples, 0)[::window_shift_samples]
            axis_arr_out = replace(
                out_template,
                data=win_view,
                axes={
                    **out_axes,
                    newaxis: replace(out_axes[newaxis], offset=offset_view[0, 0])
                }
            )

            # Drop expired beginning of buffer and update shift_deficit
            multi_shift = window_shift_samples * win_view.shape[axis_idx]
            shift_deficit = max(0, multi_shift - buffer.shape[axis_idx])
            buffer = slice_along_axis(buffer, np.s_[multi_shift:], axis_idx)
        else:
            # Not enough data to make a new window. Return empty data.
            axis_arr_out = out_template


class WindowSettings(ez.Settings):
    axis: Optional[str] = None
    newaxis: Optional[str] = None  # new axis for output. No new axes if None
    window_dur: Optional[float] = None  # Sec. passthrough if None
    window_shift: Optional[float] = None  # Sec. Use "1:1 mode" if None
    zero_pad_until: str = "full"  # "full", "shift", "input", "none"


class WindowState(ez.State):
    cur_settings: WindowSettings
    gen: Generator


class Window(ez.Unit):
    STATE: WindowState
    SETTINGS: WindowSettings

    INPUT_SIGNAL = ez.InputStream(AxisArray)
    OUTPUT_SIGNAL = ez.OutputStream(AxisArray)
    INPUT_SETTINGS = ez.InputStream(WindowSettings)

    def initialize(self) -> None:
        self.STATE.cur_settings = self.SETTINGS
        self.construct_generator()

    @ez.subscriber(INPUT_SETTINGS)
    async def on_settings(self, msg: WindowSettings) -> None:
        self.STATE.cur_settings = msg
        self.construct_generator()

    def construct_generator(self):
        self.STATE.gen = windowing(
            axis=self.STATE.cur_settings.axis,
            newaxis=self.STATE.cur_settings.newaxis,
            window_dur=self.STATE.cur_settings.window_dur,
            window_shift=self.STATE.cur_settings.window_shift,
            zero_pad_until=self.STATE.cur_settings.zero_pad_until
        )

    @ez.subscriber(INPUT_SIGNAL)
    @ez.publisher(OUTPUT_SIGNAL)
    async def on_signal(self, msg: AxisArray) -> AsyncGenerator:
        try:
            out_msg = self.STATE.gen.send(msg)
            if self.STATE.cur_settings.newaxis is not None or self.STATE.cur_settings.window_dur is None:
                # Multi-win mode or pass-through mode.
                yield self.OUTPUT_SIGNAL, out_msg
            else:
                # We need to split out_msg into multiple yields, dropping newaxis.
                axis_idx = out_msg.get_axis_idx("win")
                win_axis = out_msg.axes["win"]
                offsets = np.arange(out_msg.data.shape[axis_idx]) * win_axis.gain + win_axis.offset
                for msg_ix in range(out_msg.data.shape[axis_idx]):
                    yield self.OUTPUT_SIGNAL, replace(
                        msg,
                        data=slice_along_axis(out_msg.data, msg_ix, axis_idx),
                        axes={
                            **msg.axes,
                            self.STATE.cur_settings.axis: replace(
                                msg.axes[self.STATE.cur_settings.axis],
                                offset=offsets[msg_ix]
                            ),
                        }
                    )
        except (StopIteration, GeneratorExit):
            ez.logger.debug(f"Window closed in {self.address}")
        except Exception:
            ez.logger.info(traceback.format_exc())<|MERGE_RESOLUTION|>--- conflicted
+++ resolved
@@ -19,28 +19,6 @@
     zero_pad_until: str = "input"
 ) -> Generator[AxisArray, AxisArray, None]:
     """
-<<<<<<< HEAD
-    Window function that generates windows of data from an input `AxisArray`.
-    :param axis: The axis along which to segment windows.
-        If None, defaults to the first dimension of the first seen AxisArray.
-    :param newaxis: New axis on which windows are delimited, immediately
-        preceding the target windowed axis. The data length along newaxis may be 0 if
-        this most recent push did not provide enough data for a new window.
-        If window_shift is None then the newaxis length will always be 1.
-    :param window_dur: The duration of the window in seconds.
-        If None, the function acts as a passthrough and all other parameters are ignored.
-    :param window_shift: The shift of the window in seconds.
-        If None (default), windowing operates in "1:1 mode", where each input yields exactly one most-recent window.
-    :param zero_pad_until: Determines how the function initializes the buffer.
-        Can be one of "input" (default), "full", "shift", or "none". If `window_shift` is None then this field is
-        ignored and "input" is always used.
-        "input" (default) initializes the buffer with the input then prepends with zeros to the window size.
-            The first input will always yield at least one output.
-        "shift" fills the buffer until `window_shift`.
-            No outputs will be yielded until at least `window_shift` data has been seen.
-        "none" does not pad the buffer. No outputs will be yielded until at least `window_dur` data has been seen.
-    :return:
-=======
     Construct a generator that yields windows of data from an input :obj:`AxisArray`.
 
     Args:
@@ -63,7 +41,6 @@
             - "none" does not pad the buffer. No outputs will be yielded until at least `window_dur` data has been seen.
 
     Returns:
->>>>>>> 3936f670
         A (primed) generator that accepts .send(an AxisArray object) and yields a list of windowed
         AxisArray objects. The list will always be length-1 if `newaxis` is not None or `window_shift` is None.
     """
